--- conflicted
+++ resolved
@@ -88,17 +88,5 @@
   "I", # isort
   "C", # flake8-comprehensions
   "B", # flake8-bugbear
-<<<<<<< HEAD
-=======
 ]
-
-[dependency-groups]
-dev = [
-    "black>=24.8.0",
-    "isort>=5.13.2",
-    "mypy>=1.14.1",
-    "pytest>=8.3.5",
-    "ruff>=0.12.1",
-    "types-pyyaml>=6.0.12.20241230",
->>>>>>> 48337ebb
 ]