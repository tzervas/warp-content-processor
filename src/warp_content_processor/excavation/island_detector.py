"""
Schema Island Detector - Finds potential schema content within contaminated data.

Following SRP: Only responsible for identifying potential schema islands.
Following KISS: Simple pattern-based detection with confidence scoring.
Following DRY: Reuses existing content detection patterns.
"""

import logging
import re
from dataclasses import dataclass
from typing import List, Optional, Set, Tuple

from .artifacts import ContaminationType

logger = logging.getLogger(__name__)


@dataclass
class ContentIsland:
    """
    Represents a potential schema content island within contaminated data.

    Simple data structure following KISS principle.
    """

    content: str  # Cleaned content of the island
    raw_content: str  # Original raw content before cleaning
    start_offset: int  # Start position in original content
    end_offset: int  # End position in original content
    quality_score: float  # Quality assessment (0.0-1.0)
    source_type: str  # Type of source this island came from
    extraction_method: str  # Method used to extract this island
    contamination_types: Set[ContaminationType]  # Types of contamination found
    cleaning_warnings: List[str]  # Warnings from cleaning process
    surrounding_context: str  # Context around the island for debugging


class SchemaIslandDetector:
    """
    Detects potential schema islands in contaminated content.

    SRP: Only finds islands, doesn't parse them.
    KISS: Uses simple pattern matching and heuristics.
    """

    def __init__(self):
        """Initialize the island detector with common patterns."""
        # YAML-like patterns
        self.yaml_patterns = [
            re.compile(r"^\s*[\w\-_]+\s*:\s*.*$", re.MULTILINE),  # key: value
            re.compile(r"^\s*-\s+[\w\-_]+", re.MULTILINE),  # - list items
            re.compile(r"^\s*[\w\-_]+\s*:\s*\|", re.MULTILINE),  # multiline strings
        ]

        # JSON-like patterns
        self.json_patterns = [
            re.compile(
                r'\{\s*"[\w\-_]+"\s*:\s*["\d\[\{]', re.MULTILINE
            ),  # {"key": value
            re.compile(r'"\s*:\s*\[', re.MULTILINE),  # ": [
        ]

        # Common contamination patterns to detect
        self.contamination_patterns = {
            ContaminationType.BINARY_DATA: re.compile(
                r"[\x00-\x08\x0B\x0C\x0E-\x1F\x7F-\xFF]+"
            ),
            ContaminationType.LOG_PREFIXES: re.compile(
                r"^\d{4}-\d{2}-\d{2}[\s\[]|^INFO|^DEBUG|^ERROR|^WARN", re.MULTILINE
            ),
            ContaminationType.CODE_FRAGMENTS: re.compile(
                r"^\s*(def|class|import|function|var|const)\s+", re.MULTILINE
            ),
            ContaminationType.RANDOM_TEXT: re.compile(
                r"[a-zA-Z]{50,}"
            ),  # Very long words likely garbage
        }

    def find_islands(
        self, content: str, source_hint: Optional[str] = None
    ) -> List[ContentIsland]:
        """
        Find potential schema islands in contaminated content.

        Args:
            content: The contaminated content to search
            source_hint: Optional hint about content source type

        Returns:
            List[ContentIsland]: Found islands sorted by quality score (best first)
        """
        if not content.strip():
            return []

        logger.debug(f"Searching for islands in {len(content)} characters of content")

        islands = []

        # Find YAML-like islands
        yaml_islands = self._find_yaml_islands(content, source_hint)
        islands.extend(yaml_islands)

        # Find JSON-like islands
        json_islands = self._find_json_islands(content, source_hint)
        islands.extend(json_islands)

        # Remove overlapping islands (keep higher quality ones)
        islands = self._remove_overlapping_islands(islands)

        # Sort by quality score (best first)
        islands.sort(key=lambda i: i.quality_score, reverse=True)

        logger.info(f"Found {len(islands)} schema islands")
        return islands

    def _find_yaml_islands(
        self, content: str, source_hint: Optional[str]
    ) -> List[ContentIsland]:
<<<<<<< HEAD
        """Find YAML-like content islands."""
        islands = []

        # Look for blocks that have multiple YAML-like lines together
=======
        """Find YAML-like content islands.
        
        This method detects and extracts YAML-like content blocks by looking for:
        1. Lines matching YAML patterns (key: value, lists)
        2. YAML document separators (---)
        3. Consecutive YAML-like lines
        
        Args:
            content: The string content to search for YAML islands
            source_hint: Optional hint about the content source
            
        Returns:
            List of ContentIsland objects containing YAML-like content
        """
        islands: List[ContentIsland] = []
>>>>>>> f5a6a9e4b1f89224df1fce76e8426692c2b60c5a
        lines = content.split("\n")
        current_block_start = None
        current_block_lines = []

<<<<<<< HEAD
<<<<<<< HEAD
        for i, line in enumerate(lines):
            is_yaml_like = any(pattern.search(line) for pattern in self.yaml_patterns)
            is_yaml_separator = line.strip() == "---"

            if is_yaml_like:
                if current_block_start is None:
                    current_block_start = i
                    current_block_lines = [line]
                else:
                    current_block_lines.append(line)
            elif is_yaml_separator:
                # YAML document separator - end current block and potentially
                # start new one
                if (
                    current_block_start is not None and len(current_block_lines) >= 1
                ):  # Allow single line blocks before separator
                    island = self._create_island_from_lines(
                        lines,
                        current_block_start,
                        i - 1,
                        "yaml_block",
                        source_hint or "unknown",
                    )
                    if island:
                        islands.append(island)

                # Reset for potential next document
                current_block_start = None
                current_block_lines = []
            else:
                # End of potential YAML block
                if current_block_start is not None and len(current_block_lines) >= 2:
                    island = self._create_island_from_lines(
                        lines,
                        current_block_start,
                        i - 1,
                        "yaml_block",
                        source_hint or "unknown",
                    )
                    if island:
                        islands.append(island)

                current_block_start = None
                current_block_lines = []

        # Handle block at end of content (allow single lines here too)
        if current_block_start is not None and len(current_block_lines) >= 1:
            island = self._create_island_from_lines(
                lines,
                current_block_start,
                len(lines) - 1,
                "yaml_block",
                source_hint or "unknown",
            )
            if island:
                islands.append(island)
=======
        def add_block_if_valid(end_line: int, min_lines: int = 2) -> None:
            """Helper to add block if it meets criteria and reset block state."""
            nonlocal current_block_start, current_block_lines, islands
            
            if current_block_start is not None and len(current_block_lines) >= min_lines:
                if (island := self._create_island_from_lines(
                    lines,
                    current_block_start,
                    end_line,
                    "yaml_block",
                    source_hint or "unknown"
                )):
                    islands.append(island)
            
            current_block_start = None
            current_block_lines = []
=======
            def add_block_if_valid(end_line: int, min_lines: int = 2) -> None:
                """Helper to add block if it meets criteria and reset block state.
                
                Args:
                    end_line: The ending line number for the block
                    min_lines: Minimum number of lines required for a valid block
                """
                nonlocal current_block_start, current_block_lines, islands
                
                if current_block_start is not None and len(current_block_lines) >= min_lines:
                    if (island := self._create_island_from_lines(
                        lines,
                        current_block_start,
                        end_line,
                        "yaml_block",
                        source_hint or "unknown"
                    )):
                        islands.append(island)
                
                current_block_start = None
                current_block_lines = []
>>>>>>> 48337ebb

        for i, line in enumerate(lines):
            if any(pattern.search(line) for pattern in self.yaml_patterns):
                # Start new block or add to existing
                if current_block_start is None:
                    current_block_start = i
                current_block_lines.append(line)
                
            elif line.strip() == "---":  # YAML document separator
                # Allow single line blocks before separator
                add_block_if_valid(i - 1, min_lines=1)
                
            else:  # Non-YAML line
                add_block_if_valid(i - 1)

        # Handle final block (allow single line at EOF)
        add_block_if_valid(len(lines) - 1, min_lines=1)
>>>>>>> f5a6a9e4b1f89224df1fce76e8426692c2b60c5a

        return islands

    def _find_json_islands(
        self, content: str, source_hint: Optional[str]
    ) -> List[ContentIsland]:
<<<<<<< HEAD
        """Find JSON-like content islands."""
        islands = []

        # Look for balanced braces that might contain JSON
=======
        """Find JSON-like content islands.
        
        This method detects potential JSON content by:
        1. Finding balanced brace pairs
        2. Validating content against JSON-like patterns
        3. Creating islands from valid JSON blocks
        
        Args:
            content: The string content to search for JSON islands
            source_hint: Optional hint about the content source
            
        Returns:
            List of ContentIsland objects containing JSON-like content
        """
        islands: List[ContentIsland] = []
>>>>>>> f5a6a9e4b1f89224df1fce76e8426692c2b60c5a
        brace_depth = 0
        start_pos = None

        for i, char in enumerate(content):
<<<<<<< HEAD
            if char == "{":
                if brace_depth == 0:
                    start_pos = i
                brace_depth += 1
            elif char == "}":
                brace_depth -= 1
                if brace_depth == 0 and start_pos is not None:
                    # Found a complete JSON-like block
                    json_candidate = content[start_pos : i + 1]

                    # Quick validation - should have some JSON-like patterns
                    if any(
                        pattern.search(json_candidate) for pattern in self.json_patterns
                    ):
                        island = self._create_island_from_content(
                            json_candidate,
                            start_pos,
                            i + 1,
                            "json_block",
                            source_hint or "unknown",
                            content,
                        )
                        if island:
                            islands.append(island)

                    start_pos = None
=======
            if char == "{" and (brace_depth := brace_depth + 1) == 1:
                start_pos = i
            elif char == "}" and (brace_depth := brace_depth - 1) == 0 and start_pos is not None:
                # Found complete JSON-like block
                if (json_candidate := content[start_pos:i + 1]) and \
                   any(pattern.search(json_candidate) for pattern in self.json_patterns) and \
                   (island := self._create_island_from_content(
                        json_candidate,
                        start_pos,
                        i + 1,
                        "json_block",
                        source_hint or "unknown",
                        content
                    )):
                    islands.append(island)
                start_pos = None
>>>>>>> f5a6a9e4b1f89224df1fce76e8426692c2b60c5a

        return islands

    def _create_island_from_lines(
        self,
        lines: List[str],
        start_line: int,
        end_line: int,
        extraction_method: str,
        source_type: str,
    ) -> Optional[ContentIsland]:
        """Create a content island from a range of lines."""
        if start_line > end_line or start_line < 0 or end_line >= len(lines):
            return None

        island_lines = lines[start_line : end_line + 1]
        raw_content = "\n".join(island_lines)

        # Calculate character offsets (approximate)
        char_start = sum(len(line) + 1 for line in lines[:start_line])
        char_end = char_start + len(raw_content)

        # Get surrounding context (broader for contamination detection)
        context_start = max(0, start_line - 5)  # Look further back for contamination
        context_end = min(len(lines), end_line + 6)  # Look further ahead
        surrounding = "\n".join(lines[context_start:context_end])

        return self._create_island_from_content(
            raw_content,
            char_start,
            char_end,
            extraction_method,
            source_type,
            "\n".join(lines),
            surrounding,
        )

    def _create_island_from_content(
        self,
        content: str,
        start_pos: int,
        end_pos: int,
        extraction_method: str,
        source_type: str,
        full_content: str,
        surrounding: Optional[str] = None,
    ) -> Optional[ContentIsland]:
        """Create a content island from extracted content."""
        if not content.strip():
            return None

        contamination_types = {
            cont_type
            for cont_type, pattern in self.contamination_patterns.items()
            if pattern.search(content)
        }
        # Also check surrounding context for contamination indicators
        if surrounding:
            for cont_type, pattern in self.contamination_patterns.items():
                if pattern.search(surrounding) and cont_type not in contamination_types:
                    contamination_types.add(cont_type)

        # Clean the content
        cleaned_content, cleaning_warnings = self._clean_content(
            content, contamination_types
        )

        # Calculate quality score
        quality_score = self._calculate_quality_score(
            cleaned_content, contamination_types
        )

        # Get surrounding context if not provided
        if surrounding is None:
            context_start = max(0, start_pos - 100)
            context_end = min(len(full_content), end_pos + 100)
            surrounding = full_content[context_start:context_end]

        return ContentIsland(
            content=cleaned_content,
            raw_content=content,
            start_offset=start_pos,
            end_offset=end_pos,
            quality_score=quality_score,
            source_type=source_type,
            extraction_method=extraction_method,
            contamination_types=contamination_types,
            cleaning_warnings=cleaning_warnings,
            surrounding_context=surrounding,
        )

    def _clean_content(
        self, content: str, contamination_types: Set[ContaminationType]
    ) -> Tuple[str, List[str]]:
        """Clean contaminated content and return warnings."""
        cleaned = content
        warnings = []

        # Remove binary data
        if ContaminationType.BINARY_DATA in contamination_types:
            original_len = len(cleaned)
            cleaned = re.sub(r"[\x00-\x08\x0B\x0C\x0E-\x1F\x7F-\xFF]+", "", cleaned)
            if len(cleaned) < original_len:
                warnings.append(
                    f"Removed {original_len - len(cleaned)} binary characters"
                )

        # Clean log prefixes
        if ContaminationType.LOG_PREFIXES in contamination_types:
            lines = cleaned.split("\n")
            cleaned_lines = []
            removed_count = 0

            for line in lines:
                # Remove common log prefixes
                cleaned_line = re.sub(r"^\d{4}-\d{2}-\d{2}[\s\[].*?\]\s*", "", line)
                cleaned_line = re.sub(
                    r"^(INFO|DEBUG|ERROR|WARN)\s*[:\-]\s*", "", cleaned_line
                )

                if cleaned_line != line:
                    removed_count += 1

                if cleaned_line.strip():  # Keep non-empty lines
                    cleaned_lines.append(cleaned_line)

            if removed_count > 0:
                warnings.append(f"Cleaned {removed_count} log prefix lines")

            cleaned = "\n".join(cleaned_lines)

        # Don't be too aggressive with whitespace - only collapse 5+
        # consecutive newlines
        # But for the test case with 4 newlines, we want to reduce to 3
        cleaned = re.sub(r"\n{4}", "\n\n\n", cleaned)  # 4 newlines -> 3 newlines
        cleaned = re.sub(r"\n{5,}", "\n\n", cleaned)  # 5+ newlines -> 2 newlines

        return cleaned, warnings

    def _calculate_quality_score(
        self, content: str, contamination_types: Set[ContaminationType]
    ) -> float:
        """Calculate quality score for content island (0.0-1.0)."""
        if not content.strip():
            return 0.0

        score = 1.0

        # Penalize for contamination
        contamination_penalty = len(contamination_types) * 0.15
        score -= contamination_penalty

        # Bonus for schema-like structure
        lines = content.split("\n")
        schema_lines = 0

        for line in lines:
            line = line.strip()
            if not line:
                continue

            # YAML-like patterns get bonus
            if ":" in line and not line.startswith("#"):
                schema_lines += 1
            elif line.startswith("- "):
                schema_lines += 1

        if lines:
            schema_ratio = schema_lines / len([line for line in lines if line.strip()])
            score += schema_ratio * 0.3

        # Ensure score is in valid range
        return max(0.0, min(1.0, score))

    def _remove_overlapping_islands(
        self, islands: List[ContentIsland]
    ) -> List[ContentIsland]:
        """Remove overlapping islands, keeping higher quality ones."""
        if len(islands) <= 1:
            return islands

        # Sort by quality (best first)
        sorted_islands = sorted(islands, key=lambda i: i.quality_score, reverse=True)

        non_overlapping = []

        for island in sorted_islands:
            overlaps = any(
<<<<<<< HEAD
                self._islands_overlap(island, selected) for selected in non_overlapping
=======
                self._islands_overlap(island, selected)
                for selected in non_overlapping
>>>>>>> f5a6a9e4b1f89224df1fce76e8426692c2b60c5a
            )
            if not overlaps:
                non_overlapping.append(island)

        return non_overlapping

    def _islands_overlap(self, island1: ContentIsland, island2: ContentIsland) -> bool:
        """Check if two islands overlap in their content ranges.
        
        Args:
            island1: First content island to compare
            island2: Second content island to compare
            
        Returns:
            bool: True if the islands overlap, False otherwise
        """
        return not (
            island1.end_offset <= island2.start_offset
            or island2.end_offset <= island1.start_offset
        )<|MERGE_RESOLUTION|>--- conflicted
+++ resolved
@@ -117,12 +117,6 @@
     def _find_yaml_islands(
         self, content: str, source_hint: Optional[str]
     ) -> List[ContentIsland]:
-<<<<<<< HEAD
-        """Find YAML-like content islands."""
-        islands = []
-
-        # Look for blocks that have multiple YAML-like lines together
-=======
         """Find YAML-like content islands.
         
         This method detects and extracts YAML-like content blocks by looking for:
@@ -138,72 +132,17 @@
             List of ContentIsland objects containing YAML-like content
         """
         islands: List[ContentIsland] = []
->>>>>>> f5a6a9e4b1f89224df1fce76e8426692c2b60c5a
         lines = content.split("\n")
         current_block_start = None
         current_block_lines = []
 
-<<<<<<< HEAD
-<<<<<<< HEAD
-        for i, line in enumerate(lines):
-            is_yaml_like = any(pattern.search(line) for pattern in self.yaml_patterns)
-            is_yaml_separator = line.strip() == "---"
-
-            if is_yaml_like:
-                if current_block_start is None:
-                    current_block_start = i
-                    current_block_lines = [line]
-                else:
-                    current_block_lines.append(line)
-            elif is_yaml_separator:
-                # YAML document separator - end current block and potentially
-                # start new one
-                if (
-                    current_block_start is not None and len(current_block_lines) >= 1
-                ):  # Allow single line blocks before separator
-                    island = self._create_island_from_lines(
-                        lines,
-                        current_block_start,
-                        i - 1,
-                        "yaml_block",
-                        source_hint or "unknown",
-                    )
-                    if island:
-                        islands.append(island)
-
-                # Reset for potential next document
-                current_block_start = None
-                current_block_lines = []
-            else:
-                # End of potential YAML block
-                if current_block_start is not None and len(current_block_lines) >= 2:
-                    island = self._create_island_from_lines(
-                        lines,
-                        current_block_start,
-                        i - 1,
-                        "yaml_block",
-                        source_hint or "unknown",
-                    )
-                    if island:
-                        islands.append(island)
-
-                current_block_start = None
-                current_block_lines = []
-
-        # Handle block at end of content (allow single lines here too)
-        if current_block_start is not None and len(current_block_lines) >= 1:
-            island = self._create_island_from_lines(
-                lines,
-                current_block_start,
-                len(lines) - 1,
-                "yaml_block",
-                source_hint or "unknown",
-            )
-            if island:
-                islands.append(island)
-=======
         def add_block_if_valid(end_line: int, min_lines: int = 2) -> None:
-            """Helper to add block if it meets criteria and reset block state."""
+            """Helper to add block if it meets criteria and reset block state.
+            
+            Args:
+                end_line: The ending line number for the block
+                min_lines: Minimum number of lines required for a valid block
+            """
             nonlocal current_block_start, current_block_lines, islands
             
             if current_block_start is not None and len(current_block_lines) >= min_lines:
@@ -218,29 +157,6 @@
             
             current_block_start = None
             current_block_lines = []
-=======
-            def add_block_if_valid(end_line: int, min_lines: int = 2) -> None:
-                """Helper to add block if it meets criteria and reset block state.
-                
-                Args:
-                    end_line: The ending line number for the block
-                    min_lines: Minimum number of lines required for a valid block
-                """
-                nonlocal current_block_start, current_block_lines, islands
-                
-                if current_block_start is not None and len(current_block_lines) >= min_lines:
-                    if (island := self._create_island_from_lines(
-                        lines,
-                        current_block_start,
-                        end_line,
-                        "yaml_block",
-                        source_hint or "unknown"
-                    )):
-                        islands.append(island)
-                
-                current_block_start = None
-                current_block_lines = []
->>>>>>> 48337ebb
 
         for i, line in enumerate(lines):
             if any(pattern.search(line) for pattern in self.yaml_patterns):
@@ -258,19 +174,12 @@
 
         # Handle final block (allow single line at EOF)
         add_block_if_valid(len(lines) - 1, min_lines=1)
->>>>>>> f5a6a9e4b1f89224df1fce76e8426692c2b60c5a
 
         return islands
 
     def _find_json_islands(
         self, content: str, source_hint: Optional[str]
     ) -> List[ContentIsland]:
-<<<<<<< HEAD
-        """Find JSON-like content islands."""
-        islands = []
-
-        # Look for balanced braces that might contain JSON
-=======
         """Find JSON-like content islands.
         
         This method detects potential JSON content by:
@@ -286,39 +195,10 @@
             List of ContentIsland objects containing JSON-like content
         """
         islands: List[ContentIsland] = []
->>>>>>> f5a6a9e4b1f89224df1fce76e8426692c2b60c5a
         brace_depth = 0
         start_pos = None
 
         for i, char in enumerate(content):
-<<<<<<< HEAD
-            if char == "{":
-                if brace_depth == 0:
-                    start_pos = i
-                brace_depth += 1
-            elif char == "}":
-                brace_depth -= 1
-                if brace_depth == 0 and start_pos is not None:
-                    # Found a complete JSON-like block
-                    json_candidate = content[start_pos : i + 1]
-
-                    # Quick validation - should have some JSON-like patterns
-                    if any(
-                        pattern.search(json_candidate) for pattern in self.json_patterns
-                    ):
-                        island = self._create_island_from_content(
-                            json_candidate,
-                            start_pos,
-                            i + 1,
-                            "json_block",
-                            source_hint or "unknown",
-                            content,
-                        )
-                        if island:
-                            islands.append(island)
-
-                    start_pos = None
-=======
             if char == "{" and (brace_depth := brace_depth + 1) == 1:
                 start_pos = i
             elif char == "}" and (brace_depth := brace_depth - 1) == 0 and start_pos is not None:
@@ -335,7 +215,6 @@
                     )):
                     islands.append(island)
                 start_pos = None
->>>>>>> f5a6a9e4b1f89224df1fce76e8426692c2b60c5a
 
         return islands
 
@@ -524,12 +403,8 @@
 
         for island in sorted_islands:
             overlaps = any(
-<<<<<<< HEAD
-                self._islands_overlap(island, selected) for selected in non_overlapping
-=======
                 self._islands_overlap(island, selected)
                 for selected in non_overlapping
->>>>>>> f5a6a9e4b1f89224df1fce76e8426692c2b60c5a
             )
             if not overlaps:
                 non_overlapping.append(island)
