<<<<<<< HEAD
"""
Processor for Warp Terminal notebook files.
"""

import logging
import re
from typing import Dict, List, Optional, Tuple

import yaml

from ..base_processor import ProcessingResult, SchemaProcessor
from ..content_type import ContentType


class NotebookProcessor(SchemaProcessor):
    """Processor for notebook files."""

    def __init__(self, output_dir=None) -> None:
        super().__init__()
        self.required_fields = {"title"}  # Only title is required in front matter
        self.optional_fields = {"description", "tags"}
        self.output_dir = output_dir

        # Regex patterns
        self.front_matter_pattern = re.compile(r"^---\n(.*?)\n---\n", re.DOTALL)
        self.valid_tag_pattern = re.compile(r"^[a-z0-9][a-z0-9-]*[a-z0-9]$")
        self.code_block_pattern = re.compile(r"```.*?\n.*?```", re.DOTALL)
        self.command_pattern = re.compile(r"{{[a-zA-Z_][a-zA-Z0-9_]*}}")

    def _extract_front_matter(
        self, content: str
    ) -> Tuple[Optional[Dict], str, List[str]]:
        """
        Extract and parse YAML front matter from notebook content.

        Returns:
            Tuple[Optional[Dict], str, List[str]]: (front_matter, remaining_content,
                errors)
        """
        match = self.front_matter_pattern.match(content)
        if not match:
            return None, content, ["No YAML front matter found"]

        try:
            front_matter = yaml.safe_load(match.group(1))
            if not isinstance(front_matter, dict):
                return None, content, ["Front matter must be a YAML dictionary"]

            remaining_content = content[match.end() :]
            return front_matter, remaining_content, []

        except yaml.YAMLError as e:
            return None, content, [f"Invalid front matter YAML: {str(e)}"]

    def validate(self, data: Dict) -> Tuple[bool, List[str], List[str]]:
        """Validate notebook data against schema."""
        errors = []
        warnings = []

        front_matter = data.get("front_matter", {})
        content = data.get("content", "")

        # Validate front matter
        if not front_matter:
            errors.append("Missing front matter")
        else:
            # Check required fields
            missing_fields = self.required_fields - set(front_matter.keys())
            if missing_fields:
                errors.append(
                    f"Missing required fields in front matter: {missing_fields}"
                )

            # Validate field types
            if "title" in front_matter and not isinstance(front_matter["title"], str):
                errors.append("Field 'title' must be a string")
            if "description" in front_matter and not isinstance(
                front_matter["description"], str
            ):
                errors.append("Field 'description' must be a string")

            # Validate tags
            if "tags" in front_matter:
                if not isinstance(front_matter["tags"], list):
                    errors.append("'tags' must be a list")
                else:
                    invalid_tags = [
                        tag
                        for tag in front_matter["tags"]
                        if not isinstance(tag, str)
                        or not self.valid_tag_pattern.match(tag)
                    ]
                    if invalid_tags:
                        warnings.append(f"Invalid tag format: {invalid_tags}")

        # Validate content
        if not content.strip():
            errors.append("Notebook content is empty")
        else:
            # Check code blocks
            code_blocks = self.code_block_pattern.findall(content)
            if not code_blocks:
                warnings.append("No code blocks found in notebook")

            # Check for command placeholders in code blocks
            for block in code_blocks:
                placeholders = self.command_pattern.findall(block)
                if placeholders:
                    warnings.append(
                        f"Code block contains command placeholders: {placeholders}"
                    )

        return len(errors) == 0, errors, warnings

    def _validate_front_matter_types(self, front_matter: Dict) -> List[str]:
        """Validate front matter field types and detect unexpected nested structures.

        Args:
            front_matter: Dictionary containing front matter fields

        Returns:
            List of error messages for type validation issues
        """
        errors = []
        logger = logging.getLogger(__name__)

        # Expected types for each field
        expected_types = {
            "title": str,
            "description": str,
            "tags": (list, str),  # Can be either list or string (will be normalized)
        }

        for field_name, field_value in front_matter.items():
            if field_name in expected_types:
                expected_type = expected_types[field_name]

                # Check if field value matches expected type(s)
                if not isinstance(field_value, expected_type):
                    # Special handling for nested structures
                    if isinstance(field_value, (dict, list)):
                        if field_name == "tags" and isinstance(field_value, list):
                            # Validate each tag in the list
                            for i, tag in enumerate(field_value):
                                if isinstance(tag, (dict, list)):
                                    error_msg = (
                                        f"Field '{field_name}[{i}]' contains "
                                        f"unexpected nested structure: "
                                        f"{type(tag).__name__}. Expected simple "
                                        f"string value."
                                    )
                                    errors.append(error_msg)
                                    logger.error(error_msg)
                                elif not isinstance(tag, str):
                                    error_msg = (
                                        f"Field '{field_name}[{i}]' has "
                                        f"unexpected type: {type(tag).__name__}. "
                                        f"Expected string."
                                    )
                                    errors.append(error_msg)
                                    logger.error(error_msg)
                        else:
                            # Unexpected nested structure for non-list fields
                            expected_str = (
                                expected_type.__name__
                                if not isinstance(expected_type, tuple)
                                else ' or '.join(t.__name__ for t in expected_type)
                            )
                            error_msg = (
                                f"Field '{field_name}' contains unexpected "
                                f"nested structure: {type(field_value).__name__}. "
                                f"Expected {expected_str}."
                            )
                            errors.append(error_msg)
                            logger.error(error_msg)
                    else:
                        # Wrong primitive type
                        expected_str = (
                            expected_type.__name__
                            if not isinstance(expected_type, tuple)
                            else ' or '.join(t.__name__ for t in expected_type)
                        )
                        error_msg = (
                            f"Field '{field_name}' has unexpected type: "
                            f"{type(field_value).__name__}. Expected {expected_str}."
                        )
                        errors.append(error_msg)
                        logger.error(error_msg)
            else:
                # Unknown field - log warning but don't error
                logger.warning(f"Unknown front matter field: '{field_name}'")

                # Still check for unexpected nested structures in unknown fields
                if isinstance(field_value, (dict, list)):
                    if isinstance(field_value, dict):
                        logger.warning(
                            f"Unknown field '{field_name}' contains nested "
                            f"dictionary structure"
                        )
                    elif isinstance(field_value, list):
                        for i, item in enumerate(field_value):
                            if isinstance(item, (dict, list)):
                                logger.warning(
                                    f"Unknown field '{field_name}[{i}]' contains "
                                    f"nested structure: {type(item).__name__}"
                                )

        return errors

    def normalize_content(self, data: Dict) -> Dict:
        """Normalize notebook content to consistent format.

        Validates front matter field types before normalization and raises errors
        for unexpected nested structures or types.
        """
        normalized = data.copy()

        # Normalize front matter
        if "front_matter" in normalized and isinstance(
            normalized["front_matter"], dict
        ):
            front_matter = normalized["front_matter"].copy()

            # Validate front matter types before normalization
            type_errors = self._validate_front_matter_types(front_matter)
            if type_errors:
                # Raise an exception with all type validation errors
                raise ValueError(
                    f"Front matter type validation failed: {'; '.join(type_errors)}"
                )

            # Normalize title: strip whitespace and ensure string
            if "title" in front_matter and isinstance(front_matter["title"], str):
                front_matter["title"] = front_matter["title"].strip()

            # Normalize description: strip whitespace and ensure string
            if "description" in front_matter and isinstance(
                front_matter["description"], str
            ):
                front_matter["description"] = front_matter["description"].strip()

            # Normalize tags: always a list of lowercased strings
            if "tags" in front_matter:
                tags = front_matter["tags"]
                if isinstance(tags, str):
                    tags = [tags]
                elif not isinstance(tags, list):
                    tags = []
                front_matter["tags"] = [
                    tag.lower().strip() if isinstance(tag, str) else tag for tag in tags
                ]

            normalized["front_matter"] = front_matter

        return normalized

    def process(self, content: str) -> ProcessingResult:
        """Process and validate notebook content."""
        try:
            # Try to parse as structured YAML first
            try:
                yaml_data = yaml.safe_load(content)
                if (
                    isinstance(yaml_data, dict)
                    and "front_matter" in yaml_data
                    and "content" in yaml_data
                ):
                    # Content is already structured
                    data = yaml_data
                else:
                    # Fall back to front matter extraction
                    front_matter, remaining_content, errors = (
                        self._extract_front_matter(content)
                    )
                    if errors:
                        return ProcessingResult(
                            content_type=ContentType.NOTEBOOK,
                            is_valid=False,
                            data=None,
                            errors=errors,
                            warnings=[],
                        )
                    data = {"front_matter": front_matter, "content": remaining_content}
            except yaml.YAMLError:
                # Fall back to front matter extraction
                front_matter, remaining_content, errors = self._extract_front_matter(
                    content
                )
                if errors:
                    return ProcessingResult(
                        content_type=ContentType.NOTEBOOK,
                        is_valid=False,
                        data=None,
                        errors=errors,
                        warnings=[],
                    )
                data = {"front_matter": front_matter, "content": remaining_content}

            # Validate the data
            is_valid, errors, warnings = self.validate(data)

            return ProcessingResult(
                content_type=ContentType.NOTEBOOK,
                is_valid=is_valid,
                data=data if is_valid else None,
                errors=errors,
                warnings=warnings,
            )

        except Exception as e:
            return ProcessingResult(
                content_type=ContentType.NOTEBOOK,
                is_valid=False,
                data=None,
                errors=[f"Error processing notebook: {str(e)}"],
                warnings=[],
            )

    def generate_filename(self, data: Dict) -> str:
        """Generate filename for notebook content."""
        title = data.get("front_matter", {}).get("title", "unnamed_notebook")
        # Clean title for use as filename
        clean_title = "".join(c if c.isalnum() else "_" for c in title.lower())
        return f"{clean_title}.md"
=======
"""
Processor for Warp Terminal notebook files.
"""

import re
from typing import Dict, List, Optional, Tuple

import yaml

from ..base_processor import ProcessingResult, SchemaProcessor
from ..content_type import ContentType


class NotebookProcessor(SchemaProcessor):
    """Processor for notebook files."""

    def __init__(self) -> None:
        super().__init__()
        self.required_fields = {"title"}  # Only title is required in front matter
        self.optional_fields = {"description", "tags"}

        # Regex patterns
        self.front_matter_pattern = re.compile(r"^---\n(.*?)\n---\n", re.DOTALL)
        self.valid_tag_pattern = re.compile(r"^[a-z0-9][a-z0-9-]*[a-z0-9]$")
        self.code_block_pattern = re.compile(r"```.*?\n.*?```", re.DOTALL)
        self.command_pattern = re.compile(r"{{[a-zA-Z_][a-zA-Z0-9_]*}}")

    def _extract_front_matter(
        self, content: str
    ) -> Tuple[Optional[Dict], str, List[str]]:
        """
        Extract and parse YAML front matter from notebook content.

        Returns:
            Tuple[Optional[Dict], str, List[str]]: (front_matter, remaining_content,
                errors)
        """
        match = self.front_matter_pattern.match(content)
        if not match:
            return None, content, ["No YAML front matter found"]

        try:
            front_matter = yaml.safe_load(match.group(1))
            if not isinstance(front_matter, dict):
                return None, content, ["Front matter must be a YAML dictionary"]

            remaining_content = content[match.end() :]
            return front_matter, remaining_content, []

        except yaml.YAMLError as e:
            return None, content, [f"Invalid front matter YAML: {str(e)}"]

    def validate(self, data: Dict) -> Tuple[bool, List[str], List[str]]:
        """Validate notebook data against schema."""
        errors = []
        warnings = []

        front_matter = data.get("front_matter", {})
        content = data.get("content", "")

        # Validate front matter
        if not front_matter:
            errors.append("Missing front matter")
        else:
            # Check required fields
            missing_fields = self.required_fields - set(front_matter.keys())
            if missing_fields:
                errors.append(
                    f"Missing required fields in front matter: {missing_fields}"
                )

            # Validate field types
            if "title" in front_matter and not isinstance(front_matter["title"], str):
                errors.append("Field 'title' must be a string")
            if "description" in front_matter and not isinstance(
                front_matter["description"], str
            ):
                errors.append("Field 'description' must be a string")

            # Validate tags
            if "tags" in front_matter:
                if not isinstance(front_matter["tags"], list):
                    errors.append("'tags' must be a list")
                else:
                    for tag in front_matter["tags"]:
                        if not isinstance(tag, str):
                            warnings.append(f"Tag '{tag}' is not a string")
                        elif not self.valid_tag_pattern.match(str(tag)):
                            warnings.append(f"Tag '{tag}' does not match the required format")

        # Validate content
        if not content or not content.strip():
            errors.append("Notebook content is empty")
        else:
            # Check code blocks
            code_blocks = self.code_block_pattern.findall(content)
            if not code_blocks:
                warnings.append("No code blocks found in notebook")

            # Check for command placeholders in code blocks
            for block in code_blocks:
                placeholders = self.command_pattern.findall(block)
                if placeholders:
                    warnings.append(
                        f"Code block contains command placeholders: {placeholders}"
                    )

        return len(errors) == 0, errors, warnings

    def process(self, content: str) -> ProcessingResult:
        """Process and validate notebook content."""
        try:
            # Extract front matter
            front_matter, remaining_content, errors = self._extract_front_matter(
                content
            )
            if errors:
                return ProcessingResult(
                    content_type=ContentType.NOTEBOOK,
                    is_valid=False,
                    data=None,
                    errors=errors,
                    warnings=[],
                )

            # Prepare complete data for validation
            data = {"front_matter": front_matter, "content": remaining_content}

            # Validate the data
            is_valid, errors, warnings = self.validate(data)

            return ProcessingResult(
                content_type=ContentType.NOTEBOOK,
                is_valid=is_valid,
                data=data if is_valid else None,
                errors=errors,
                warnings=warnings,
            )

        except Exception as e:
            return ProcessingResult(
                content_type=ContentType.NOTEBOOK,
                is_valid=False,
                data=None,
                errors=[f"Error processing notebook: {str(e)}"],
                warnings=[],
            )

    def generate_filename(self, data: Dict) -> str:
        """Generate filename for notebook content."""
        title = data.get("front_matter", {}).get("title", "unnamed_notebook")
        # Clean title for use as filename
        clean_title = "".join(c if c.isalnum() else "_" for c in title.lower())
        return f"{clean_title}.md"
>>>>>>> 3ca45eca
<|MERGE_RESOLUTION|>--- conflicted
+++ resolved
@@ -1,481 +1,321 @@
-<<<<<<< HEAD
-"""
-Processor for Warp Terminal notebook files.
-"""
-
-import logging
-import re
-from typing import Dict, List, Optional, Tuple
-
-import yaml
-
-from ..base_processor import ProcessingResult, SchemaProcessor
-from ..content_type import ContentType
-
-
-class NotebookProcessor(SchemaProcessor):
-    """Processor for notebook files."""
-
-    def __init__(self, output_dir=None) -> None:
-        super().__init__()
-        self.required_fields = {"title"}  # Only title is required in front matter
-        self.optional_fields = {"description", "tags"}
-        self.output_dir = output_dir
-
-        # Regex patterns
-        self.front_matter_pattern = re.compile(r"^---\n(.*?)\n---\n", re.DOTALL)
-        self.valid_tag_pattern = re.compile(r"^[a-z0-9][a-z0-9-]*[a-z0-9]$")
-        self.code_block_pattern = re.compile(r"```.*?\n.*?```", re.DOTALL)
-        self.command_pattern = re.compile(r"{{[a-zA-Z_][a-zA-Z0-9_]*}}")
-
-    def _extract_front_matter(
-        self, content: str
-    ) -> Tuple[Optional[Dict], str, List[str]]:
-        """
-        Extract and parse YAML front matter from notebook content.
-
-        Returns:
-            Tuple[Optional[Dict], str, List[str]]: (front_matter, remaining_content,
-                errors)
-        """
-        match = self.front_matter_pattern.match(content)
-        if not match:
-            return None, content, ["No YAML front matter found"]
-
-        try:
-            front_matter = yaml.safe_load(match.group(1))
-            if not isinstance(front_matter, dict):
-                return None, content, ["Front matter must be a YAML dictionary"]
-
-            remaining_content = content[match.end() :]
-            return front_matter, remaining_content, []
-
-        except yaml.YAMLError as e:
-            return None, content, [f"Invalid front matter YAML: {str(e)}"]
-
-    def validate(self, data: Dict) -> Tuple[bool, List[str], List[str]]:
-        """Validate notebook data against schema."""
-        errors = []
-        warnings = []
-
-        front_matter = data.get("front_matter", {})
-        content = data.get("content", "")
-
-        # Validate front matter
-        if not front_matter:
-            errors.append("Missing front matter")
-        else:
-            # Check required fields
-            missing_fields = self.required_fields - set(front_matter.keys())
-            if missing_fields:
-                errors.append(
-                    f"Missing required fields in front matter: {missing_fields}"
-                )
-
-            # Validate field types
-            if "title" in front_matter and not isinstance(front_matter["title"], str):
-                errors.append("Field 'title' must be a string")
-            if "description" in front_matter and not isinstance(
-                front_matter["description"], str
-            ):
-                errors.append("Field 'description' must be a string")
-
-            # Validate tags
-            if "tags" in front_matter:
-                if not isinstance(front_matter["tags"], list):
-                    errors.append("'tags' must be a list")
-                else:
-                    invalid_tags = [
-                        tag
-                        for tag in front_matter["tags"]
-                        if not isinstance(tag, str)
-                        or not self.valid_tag_pattern.match(tag)
-                    ]
-                    if invalid_tags:
-                        warnings.append(f"Invalid tag format: {invalid_tags}")
-
-        # Validate content
-        if not content.strip():
-            errors.append("Notebook content is empty")
-        else:
-            # Check code blocks
-            code_blocks = self.code_block_pattern.findall(content)
-            if not code_blocks:
-                warnings.append("No code blocks found in notebook")
-
-            # Check for command placeholders in code blocks
-            for block in code_blocks:
-                placeholders = self.command_pattern.findall(block)
-                if placeholders:
-                    warnings.append(
-                        f"Code block contains command placeholders: {placeholders}"
-                    )
-
-        return len(errors) == 0, errors, warnings
-
-    def _validate_front_matter_types(self, front_matter: Dict) -> List[str]:
-        """Validate front matter field types and detect unexpected nested structures.
-
-        Args:
-            front_matter: Dictionary containing front matter fields
-
-        Returns:
-            List of error messages for type validation issues
-        """
-        errors = []
-        logger = logging.getLogger(__name__)
-
-        # Expected types for each field
-        expected_types = {
-            "title": str,
-            "description": str,
-            "tags": (list, str),  # Can be either list or string (will be normalized)
-        }
-
-        for field_name, field_value in front_matter.items():
-            if field_name in expected_types:
-                expected_type = expected_types[field_name]
-
-                # Check if field value matches expected type(s)
-                if not isinstance(field_value, expected_type):
-                    # Special handling for nested structures
-                    if isinstance(field_value, (dict, list)):
-                        if field_name == "tags" and isinstance(field_value, list):
-                            # Validate each tag in the list
-                            for i, tag in enumerate(field_value):
-                                if isinstance(tag, (dict, list)):
-                                    error_msg = (
-                                        f"Field '{field_name}[{i}]' contains "
-                                        f"unexpected nested structure: "
-                                        f"{type(tag).__name__}. Expected simple "
-                                        f"string value."
-                                    )
-                                    errors.append(error_msg)
-                                    logger.error(error_msg)
-                                elif not isinstance(tag, str):
-                                    error_msg = (
-                                        f"Field '{field_name}[{i}]' has "
-                                        f"unexpected type: {type(tag).__name__}. "
-                                        f"Expected string."
-                                    )
-                                    errors.append(error_msg)
-                                    logger.error(error_msg)
-                        else:
-                            # Unexpected nested structure for non-list fields
-                            expected_str = (
-                                expected_type.__name__
-                                if not isinstance(expected_type, tuple)
-                                else ' or '.join(t.__name__ for t in expected_type)
-                            )
-                            error_msg = (
-                                f"Field '{field_name}' contains unexpected "
-                                f"nested structure: {type(field_value).__name__}. "
-                                f"Expected {expected_str}."
-                            )
-                            errors.append(error_msg)
-                            logger.error(error_msg)
-                    else:
-                        # Wrong primitive type
-                        expected_str = (
-                            expected_type.__name__
-                            if not isinstance(expected_type, tuple)
-                            else ' or '.join(t.__name__ for t in expected_type)
-                        )
-                        error_msg = (
-                            f"Field '{field_name}' has unexpected type: "
-                            f"{type(field_value).__name__}. Expected {expected_str}."
-                        )
-                        errors.append(error_msg)
-                        logger.error(error_msg)
-            else:
-                # Unknown field - log warning but don't error
-                logger.warning(f"Unknown front matter field: '{field_name}'")
-
-                # Still check for unexpected nested structures in unknown fields
-                if isinstance(field_value, (dict, list)):
-                    if isinstance(field_value, dict):
-                        logger.warning(
-                            f"Unknown field '{field_name}' contains nested "
-                            f"dictionary structure"
-                        )
-                    elif isinstance(field_value, list):
-                        for i, item in enumerate(field_value):
-                            if isinstance(item, (dict, list)):
-                                logger.warning(
-                                    f"Unknown field '{field_name}[{i}]' contains "
-                                    f"nested structure: {type(item).__name__}"
-                                )
-
-        return errors
-
-    def normalize_content(self, data: Dict) -> Dict:
-        """Normalize notebook content to consistent format.
-
-        Validates front matter field types before normalization and raises errors
-        for unexpected nested structures or types.
-        """
-        normalized = data.copy()
-
-        # Normalize front matter
-        if "front_matter" in normalized and isinstance(
-            normalized["front_matter"], dict
-        ):
-            front_matter = normalized["front_matter"].copy()
-
-            # Validate front matter types before normalization
-            type_errors = self._validate_front_matter_types(front_matter)
-            if type_errors:
-                # Raise an exception with all type validation errors
-                raise ValueError(
-                    f"Front matter type validation failed: {'; '.join(type_errors)}"
-                )
-
-            # Normalize title: strip whitespace and ensure string
-            if "title" in front_matter and isinstance(front_matter["title"], str):
-                front_matter["title"] = front_matter["title"].strip()
-
-            # Normalize description: strip whitespace and ensure string
-            if "description" in front_matter and isinstance(
-                front_matter["description"], str
-            ):
-                front_matter["description"] = front_matter["description"].strip()
-
-            # Normalize tags: always a list of lowercased strings
-            if "tags" in front_matter:
-                tags = front_matter["tags"]
-                if isinstance(tags, str):
-                    tags = [tags]
-                elif not isinstance(tags, list):
-                    tags = []
-                front_matter["tags"] = [
-                    tag.lower().strip() if isinstance(tag, str) else tag for tag in tags
-                ]
-
-            normalized["front_matter"] = front_matter
-
-        return normalized
-
-    def process(self, content: str) -> ProcessingResult:
-        """Process and validate notebook content."""
-        try:
-            # Try to parse as structured YAML first
-            try:
-                yaml_data = yaml.safe_load(content)
-                if (
-                    isinstance(yaml_data, dict)
-                    and "front_matter" in yaml_data
-                    and "content" in yaml_data
-                ):
-                    # Content is already structured
-                    data = yaml_data
-                else:
-                    # Fall back to front matter extraction
-                    front_matter, remaining_content, errors = (
-                        self._extract_front_matter(content)
-                    )
-                    if errors:
-                        return ProcessingResult(
-                            content_type=ContentType.NOTEBOOK,
-                            is_valid=False,
-                            data=None,
-                            errors=errors,
-                            warnings=[],
-                        )
-                    data = {"front_matter": front_matter, "content": remaining_content}
-            except yaml.YAMLError:
-                # Fall back to front matter extraction
-                front_matter, remaining_content, errors = self._extract_front_matter(
-                    content
-                )
-                if errors:
-                    return ProcessingResult(
-                        content_type=ContentType.NOTEBOOK,
-                        is_valid=False,
-                        data=None,
-                        errors=errors,
-                        warnings=[],
-                    )
-                data = {"front_matter": front_matter, "content": remaining_content}
-
-            # Validate the data
-            is_valid, errors, warnings = self.validate(data)
-
-            return ProcessingResult(
-                content_type=ContentType.NOTEBOOK,
-                is_valid=is_valid,
-                data=data if is_valid else None,
-                errors=errors,
-                warnings=warnings,
-            )
-
-        except Exception as e:
-            return ProcessingResult(
-                content_type=ContentType.NOTEBOOK,
-                is_valid=False,
-                data=None,
-                errors=[f"Error processing notebook: {str(e)}"],
-                warnings=[],
-            )
-
-    def generate_filename(self, data: Dict) -> str:
-        """Generate filename for notebook content."""
-        title = data.get("front_matter", {}).get("title", "unnamed_notebook")
-        # Clean title for use as filename
-        clean_title = "".join(c if c.isalnum() else "_" for c in title.lower())
-        return f"{clean_title}.md"
-=======
-"""
-Processor for Warp Terminal notebook files.
-"""
-
-import re
-from typing import Dict, List, Optional, Tuple
-
-import yaml
-
-from ..base_processor import ProcessingResult, SchemaProcessor
-from ..content_type import ContentType
-
-
-class NotebookProcessor(SchemaProcessor):
-    """Processor for notebook files."""
-
-    def __init__(self) -> None:
-        super().__init__()
-        self.required_fields = {"title"}  # Only title is required in front matter
-        self.optional_fields = {"description", "tags"}
-
-        # Regex patterns
-        self.front_matter_pattern = re.compile(r"^---\n(.*?)\n---\n", re.DOTALL)
-        self.valid_tag_pattern = re.compile(r"^[a-z0-9][a-z0-9-]*[a-z0-9]$")
-        self.code_block_pattern = re.compile(r"```.*?\n.*?```", re.DOTALL)
-        self.command_pattern = re.compile(r"{{[a-zA-Z_][a-zA-Z0-9_]*}}")
-
-    def _extract_front_matter(
-        self, content: str
-    ) -> Tuple[Optional[Dict], str, List[str]]:
-        """
-        Extract and parse YAML front matter from notebook content.
-
-        Returns:
-            Tuple[Optional[Dict], str, List[str]]: (front_matter, remaining_content,
-                errors)
-        """
-        match = self.front_matter_pattern.match(content)
-        if not match:
-            return None, content, ["No YAML front matter found"]
-
-        try:
-            front_matter = yaml.safe_load(match.group(1))
-            if not isinstance(front_matter, dict):
-                return None, content, ["Front matter must be a YAML dictionary"]
-
-            remaining_content = content[match.end() :]
-            return front_matter, remaining_content, []
-
-        except yaml.YAMLError as e:
-            return None, content, [f"Invalid front matter YAML: {str(e)}"]
-
-    def validate(self, data: Dict) -> Tuple[bool, List[str], List[str]]:
-        """Validate notebook data against schema."""
-        errors = []
-        warnings = []
-
-        front_matter = data.get("front_matter", {})
-        content = data.get("content", "")
-
-        # Validate front matter
-        if not front_matter:
-            errors.append("Missing front matter")
-        else:
-            # Check required fields
-            missing_fields = self.required_fields - set(front_matter.keys())
-            if missing_fields:
-                errors.append(
-                    f"Missing required fields in front matter: {missing_fields}"
-                )
-
-            # Validate field types
-            if "title" in front_matter and not isinstance(front_matter["title"], str):
-                errors.append("Field 'title' must be a string")
-            if "description" in front_matter and not isinstance(
-                front_matter["description"], str
-            ):
-                errors.append("Field 'description' must be a string")
-
-            # Validate tags
-            if "tags" in front_matter:
-                if not isinstance(front_matter["tags"], list):
-                    errors.append("'tags' must be a list")
-                else:
-                    for tag in front_matter["tags"]:
-                        if not isinstance(tag, str):
-                            warnings.append(f"Tag '{tag}' is not a string")
-                        elif not self.valid_tag_pattern.match(str(tag)):
-                            warnings.append(f"Tag '{tag}' does not match the required format")
-
-        # Validate content
-        if not content or not content.strip():
-            errors.append("Notebook content is empty")
-        else:
-            # Check code blocks
-            code_blocks = self.code_block_pattern.findall(content)
-            if not code_blocks:
-                warnings.append("No code blocks found in notebook")
-
-            # Check for command placeholders in code blocks
-            for block in code_blocks:
-                placeholders = self.command_pattern.findall(block)
-                if placeholders:
-                    warnings.append(
-                        f"Code block contains command placeholders: {placeholders}"
-                    )
-
-        return len(errors) == 0, errors, warnings
-
-    def process(self, content: str) -> ProcessingResult:
-        """Process and validate notebook content."""
-        try:
-            # Extract front matter
-            front_matter, remaining_content, errors = self._extract_front_matter(
-                content
-            )
-            if errors:
-                return ProcessingResult(
-                    content_type=ContentType.NOTEBOOK,
-                    is_valid=False,
-                    data=None,
-                    errors=errors,
-                    warnings=[],
-                )
-
-            # Prepare complete data for validation
-            data = {"front_matter": front_matter, "content": remaining_content}
-
-            # Validate the data
-            is_valid, errors, warnings = self.validate(data)
-
-            return ProcessingResult(
-                content_type=ContentType.NOTEBOOK,
-                is_valid=is_valid,
-                data=data if is_valid else None,
-                errors=errors,
-                warnings=warnings,
-            )
-
-        except Exception as e:
-            return ProcessingResult(
-                content_type=ContentType.NOTEBOOK,
-                is_valid=False,
-                data=None,
-                errors=[f"Error processing notebook: {str(e)}"],
-                warnings=[],
-            )
-
-    def generate_filename(self, data: Dict) -> str:
-        """Generate filename for notebook content."""
-        title = data.get("front_matter", {}).get("title", "unnamed_notebook")
-        # Clean title for use as filename
-        clean_title = "".join(c if c.isalnum() else "_" for c in title.lower())
-        return f"{clean_title}.md"
->>>>>>> 3ca45eca
+"""
+Processor for Warp Terminal notebook files.
+"""
+
+import logging
+import re
+from typing import Dict, List, Optional, Tuple
+
+import yaml
+
+from ..base_processor import ProcessingResult, SchemaProcessor
+from ..content_type import ContentType
+
+
+class NotebookProcessor(SchemaProcessor):
+    """Processor for notebook files."""
+
+    def __init__(self, output_dir=None) -> None:
+        super().__init__()
+        self.required_fields = {"title"}  # Only title is required in front matter
+        self.optional_fields = {"description", "tags"}
+        self.output_dir = output_dir
+
+        # Regex patterns
+        self.front_matter_pattern = re.compile(r"^---\n(.*?)\n---\n", re.DOTALL)
+        self.valid_tag_pattern = re.compile(r"^[a-z0-9][a-z0-9-]*[a-z0-9]$")
+        self.code_block_pattern = re.compile(r"```.*?\n.*?```", re.DOTALL)
+        self.command_pattern = re.compile(r"{{[a-zA-Z_][a-zA-Z0-9_]*}}")
+
+    def _extract_front_matter(
+        self, content: str
+    ) -> Tuple[Optional[Dict], str, List[str]]:
+        """
+        Extract and parse YAML front matter from notebook content.
+
+        Returns:
+            Tuple[Optional[Dict], str, List[str]]: (front_matter, remaining_content,
+                errors)
+        """
+        match = self.front_matter_pattern.match(content)
+        if not match:
+            return None, content, ["No YAML front matter found"]
+
+        try:
+            front_matter = yaml.safe_load(match.group(1))
+            if not isinstance(front_matter, dict):
+                return None, content, ["Front matter must be a YAML dictionary"]
+
+            remaining_content = content[match.end() :]
+            return front_matter, remaining_content, []
+
+        except yaml.YAMLError as e:
+            return None, content, [f"Invalid front matter YAML: {str(e)}"]
+
+    def validate(self, data: Dict) -> Tuple[bool, List[str], List[str]]:
+        """Validate notebook data against schema."""
+        errors = []
+        warnings = []
+
+        front_matter = data.get("front_matter", {})
+        content = data.get("content", "")
+
+        # Validate front matter
+        if not front_matter:
+            errors.append("Missing front matter")
+        else:
+            # Check required fields
+            missing_fields = self.required_fields - set(front_matter.keys())
+            if missing_fields:
+                errors.append(
+                    f"Missing required fields in front matter: {missing_fields}"
+                )
+
+            # Validate field types
+            if "title" in front_matter and not isinstance(front_matter["title"], str):
+                errors.append("Field 'title' must be a string")
+            if "description" in front_matter and not isinstance(
+                front_matter["description"], str
+            ):
+                errors.append("Field 'description' must be a string")
+
+            # Validate tags
+            if "tags" in front_matter:
+                if not isinstance(front_matter["tags"], list):
+                    errors.append("'tags' must be a list")
+                else:
+                    for tag in front_matter["tags"]:
+                        if not isinstance(tag, str):
+                            warnings.append(f"Tag '{tag}' is not a string")
+                        elif not self.valid_tag_pattern.match(str(tag)):
+                            warnings.append(f"Tag '{tag}' does not match the required format")
+
+        # Validate content
+        if not content or not content.strip():
+            errors.append("Notebook content is empty")
+        else:
+            # Check code blocks
+            code_blocks = self.code_block_pattern.findall(content)
+            if not code_blocks:
+                warnings.append("No code blocks found in notebook")
+
+            # Check for command placeholders in code blocks
+            for block in code_blocks:
+                placeholders = self.command_pattern.findall(block)
+                if placeholders:
+                    warnings.append(
+                        f"Code block contains command placeholders: {placeholders}"
+                    )
+
+        return len(errors) == 0, errors, warnings
+
+    def _validate_front_matter_types(self, front_matter: Dict) -> List[str]:
+        """Validate front matter field types and detect unexpected nested structures.
+
+        Args:
+            front_matter: Dictionary containing front matter fields
+
+        Returns:
+            List of error messages for type validation issues
+        """
+        errors = []
+        logger = logging.getLogger(__name__)
+
+        # Expected types for each field
+        expected_types = {
+            "title": str,
+            "description": str,
+            "tags": (list, str),  # Can be either list or string (will be normalized)
+        }
+
+        for field_name, field_value in front_matter.items():
+            if field_name in expected_types:
+                expected_type = expected_types[field_name]
+
+                # Check if field value matches expected type(s)
+                if not isinstance(field_value, expected_type):
+                    # Special handling for nested structures
+                    if isinstance(field_value, (dict, list)):
+                        if field_name == "tags" and isinstance(field_value, list):
+                            # Validate each tag in the list
+                            for i, tag in enumerate(field_value):
+                                if isinstance(tag, (dict, list)):
+                                    error_msg = (
+                                        f"Field '{field_name}[{i}]' contains "
+                                        f"unexpected nested structure: "
+                                        f"{type(tag).__name__}. Expected simple "
+                                        f"string value."
+                                    )
+                                    errors.append(error_msg)
+                                    logger.error(error_msg)
+                                elif not isinstance(tag, str):
+                                    error_msg = (
+                                        f"Field '{field_name}[{i}]' has "
+                                        f"unexpected type: {type(tag).__name__}. "
+                                        f"Expected string."
+                                    )
+                                    errors.append(error_msg)
+                                    logger.error(error_msg)
+                        else:
+                            # Unexpected nested structure for non-list fields
+                            expected_str = (
+                                expected_type.__name__
+                                if not isinstance(expected_type, tuple)
+                                else ' or '.join(t.__name__ for t in expected_type)
+                            )
+                            error_msg = (
+                                f"Field '{field_name}' contains unexpected "
+                                f"nested structure: {type(field_value).__name__}. "
+                                f"Expected {expected_str}."
+                            )
+                            errors.append(error_msg)
+                            logger.error(error_msg)
+                    else:
+                        # Wrong primitive type
+                        expected_str = (
+                            expected_type.__name__
+                            if not isinstance(expected_type, tuple)
+                            else ' or '.join(t.__name__ for t in expected_type)
+                        )
+                        error_msg = (
+                            f"Field '{field_name}' has unexpected type: "
+                            f"{type(field_value).__name__}. Expected {expected_str}."
+                        )
+                        errors.append(error_msg)
+                        logger.error(error_msg)
+            else:
+                # Unknown field - log warning but don't error
+                logger.warning(f"Unknown front matter field: '{field_name}'")
+
+                # Still check for unexpected nested structures in unknown fields
+                if isinstance(field_value, (dict, list)):
+                    if isinstance(field_value, dict):
+                        logger.warning(
+                            f"Unknown field '{field_name}' contains nested "
+                            f"dictionary structure"
+                        )
+                    elif isinstance(field_value, list):
+                        for i, item in enumerate(field_value):
+                            if isinstance(item, (dict, list)):
+                                logger.warning(
+                                    f"Unknown field '{field_name}[{i}]' contains "
+                                    f"nested structure: {type(item).__name__}"
+                                )
+
+        return errors
+
+    def normalize_content(self, data: Dict) -> Dict:
+        """Normalize notebook content to consistent format.
+
+        Validates front matter field types before normalization and raises errors
+        for unexpected nested structures or types.
+        """
+        normalized = data.copy()
+
+        # Normalize front matter
+        if "front_matter" in normalized and isinstance(
+            normalized["front_matter"], dict
+        ):
+            front_matter = normalized["front_matter"].copy()
+
+            # Validate front matter types before normalization
+            type_errors = self._validate_front_matter_types(front_matter)
+            if type_errors:
+                # Raise an exception with all type validation errors
+                raise ValueError(
+                    f"Front matter type validation failed: {'; '.join(type_errors)}"
+                )
+
+            # Normalize title: strip whitespace and ensure string
+            if "title" in front_matter and isinstance(front_matter["title"], str):
+                front_matter["title"] = front_matter["title"].strip()
+
+            # Normalize description: strip whitespace and ensure string
+            if "description" in front_matter and isinstance(
+                front_matter["description"], str
+            ):
+                front_matter["description"] = front_matter["description"].strip()
+
+            # Normalize tags: always a list of lowercased strings
+            if "tags" in front_matter:
+                tags = front_matter["tags"]
+                if isinstance(tags, str):
+                    tags = [tags]
+                elif not isinstance(tags, list):
+                    tags = []
+                front_matter["tags"] = [
+                    tag.lower().strip() if isinstance(tag, str) else tag for tag in tags
+                ]
+
+            normalized["front_matter"] = front_matter
+
+        return normalized
+
+    def process(self, content: str) -> ProcessingResult:
+        """Process and validate notebook content."""
+        try:
+            # Try to parse as structured YAML first
+            try:
+                yaml_data = yaml.safe_load(content)
+                if (
+                    isinstance(yaml_data, dict)
+                    and "front_matter" in yaml_data
+                    and "content" in yaml_data
+                ):
+                    # Content is already structured
+                    data = yaml_data
+                else:
+                    # Fall back to front matter extraction
+                    front_matter, remaining_content, errors = (
+                        self._extract_front_matter(content)
+                    )
+                    if errors:
+                        return ProcessingResult(
+                            content_type=ContentType.NOTEBOOK,
+                            is_valid=False,
+                            data=None,
+                            errors=errors,
+                            warnings=[],
+                        )
+                    data = {"front_matter": front_matter, "content": remaining_content}
+            except yaml.YAMLError:
+                # Fall back to front matter extraction
+                front_matter, remaining_content, errors = self._extract_front_matter(
+                    content
+                )
+                if errors:
+                    return ProcessingResult(
+                        content_type=ContentType.NOTEBOOK,
+                        is_valid=False,
+                        data=None,
+                        errors=errors,
+                        warnings=[],
+                    )
+                data = {"front_matter": front_matter, "content": remaining_content}
+
+            # Validate the data
+            is_valid, errors, warnings = self.validate(data)
+
+            return ProcessingResult(
+                content_type=ContentType.NOTEBOOK,
+                is_valid=is_valid,
+                data=data if is_valid else None,
+                errors=errors,
+                warnings=warnings,
+            )
+
+        except Exception as e:
+            return ProcessingResult(
+                content_type=ContentType.NOTEBOOK,
+                is_valid=False,
+                data=None,
+                errors=[f"Error processing notebook: {str(e)}"],
+                warnings=[],
+            )
+
+    def generate_filename(self, data: Dict) -> str:
+        """Generate filename for notebook content."""
+        title = data.get("front_matter", {}).get("title", "unnamed_notebook")
+        # Clean title for use as filename
+        clean_title = "".join(c if c.isalnum() else "_" for c in title.lower())
+        return f"{clean_title}.md"