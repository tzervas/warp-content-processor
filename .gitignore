IMPLEMENTATION_SUMMARY.md
MASSIVE_MIXED_CONTENT_PLAN.md
PARAMETRIZED_TEST_DESIGN.md
PR_SUMMARY.md
ROBUST_PARSING_PLAN.md
ROBUST_PARSING_README.md
TASK_COMPLETION_SUMMARY.md
TEST_PATTERNS_ANALYSIS.md
deadlock_analysis.md
timeout_analysis_guide.md
timeout_analysis_summary.md
workflows/conversion_report.md

logs/

# Python
__pycache__/
*.py[cod]
*$py.class
*.so
.Python
build/
develop-eggs/
dist/
downloads/
eggs/
.eggs/
lib/
lib64/
parts/
sdist/
var/
wheels/
*.egg-info/
.installed.cfg
*.egg

# Virtual Environment
venv/
env/
ENV/
.env
.venv/

# IDE
.idea/
.vscode/
*.swp
*.swo
*~

# Project specific
*.log
output/
processed/
.warp/

# OS specific
.DS_Store
Thumbs.db

<<<<<<< HEAD
=======
uv.lock

>>>>>>> fc53c5c6
=*

# Testing and Coverage
.coverage
.pytest_cache/
coverage.xml
htmlcov/
.tox/
nosetests.xml

# Code Quality and Security Tools
.mypy_cache/
.ruff_cache/
security_report.json
.bandit
.safety-cache/
.pre-commit-cache/

# Development Scripts (scripts are committed, but logs/reports are not)
scripts/*.log
scripts/*.report

# Script output directories
security_reports/
ci_reports/

# Trunk Cache
.trunk/out/
.trunk/logs/

# Environment files
.env.local
.env.*.local<|MERGE_RESOLUTION|>--- conflicted
+++ resolved
@@ -59,11 +59,8 @@
 .DS_Store
 Thumbs.db
 
-<<<<<<< HEAD
-=======
 uv.lock
 
->>>>>>> fc53c5c6
 =*
 
 # Testing and Coverage
