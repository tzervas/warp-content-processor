<<<<<<< HEAD
# local dev docs
=======
>>>>>>> 48337ebb
IMPLEMENTATION_SUMMARY.md
MASSIVE_MIXED_CONTENT_PLAN.md
PARAMETRIZED_TEST_DESIGN.md
PR_SUMMARY.md
ROBUST_PARSING_PLAN.md
ROBUST_PARSING_README.md
TASK_COMPLETION_SUMMARY.md
TEST_PATTERNS_ANALYSIS.md
deadlock_analysis.md
timeout_analysis_guide.md
timeout_analysis_summary.md
workflows/conversion_report.md

logs/

# Python
__pycache__/
*.py[cod]
*$py.class
*.so
.Python
build/
develop-eggs/
dist/
downloads/
eggs/
.eggs/
lib/
lib64/
parts/
sdist/
var/
wheels/
*.egg-info/
.installed.cfg
*.egg

# Virtual Environment
venv/
env/
ENV/
.env
.venv/

# IDE
.idea/
.vscode/
*.swp
*.swo
*~

# Project specific
*.log
output/
processed/
.warp/

# OS specific
.DS_Store
Thumbs.db

<<<<<<< HEAD
=======
uv.lock

>>>>>>> 48337ebb
=*

# Testing and Coverage
.coverage
.pytest_cache/
coverage.xml
htmlcov/
.tox/
nosetests.xml

# Code Quality and Security Tools
.mypy_cache/
.ruff_cache/
security_report.json
.bandit
.safety-cache/
.pre-commit-cache/

# Development Scripts (scripts are committed, but logs/reports are not)
scripts/*.log
scripts/*.report

# Script output directories
security_reports/
ci_reports/

# Trunk Cache
.trunk/out/
.trunk/logs/

# Environment files
.env.local
<<<<<<< HEAD
.env.*.local
uv.lock

# logs
logs/*.log
=======
.env.*.local
>>>>>>> 48337ebb
<|MERGE_RESOLUTION|>--- conflicted
+++ resolved
@@ -1,7 +1,4 @@
-<<<<<<< HEAD
-# local dev docs
-=======
->>>>>>> 48337ebb
+# Local development docs
 IMPLEMENTATION_SUMMARY.md
 MASSIVE_MIXED_CONTENT_PLAN.md
 PARAMETRIZED_TEST_DESIGN.md
@@ -63,11 +60,6 @@
 .DS_Store
 Thumbs.db
 
-<<<<<<< HEAD
-=======
-uv.lock
-
->>>>>>> 48337ebb
 =*
 
 # Testing and Coverage
@@ -100,12 +92,8 @@
 
 # Environment files
 .env.local
-<<<<<<< HEAD
 .env.*.local
 uv.lock
 
-# logs
-logs/*.log
-=======
-.env.*.local
->>>>>>> 48337ebb
+# Logs
+logs/*.log