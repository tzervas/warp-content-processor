--- conflicted
+++ resolved
@@ -124,10 +124,6 @@
                 text=True,
                 timeout=timeout + 10,  # Add buffer to pytest timeout
             )
-<<<<<<< HEAD
-=======
-
->>>>>>> 6869efdf
             log_content = log_file.read_text() if log_file.exists() else ""
             return result.stdout, log_content, result.returncode
 
@@ -223,48 +219,21 @@
             "recommendations": [],
         }
 
-<<<<<<< HEAD
         # Analyze individual traces
         for trace in traces:
             pattern_name, cause = self._analyze_single_trace(trace)
             if pattern_name and cause:
                 analysis["timeout_type"] = pattern_name
                 analysis["likely_cause"].append(cause)
+                if pattern_name in self.recommendations:
+                    analysis["recommendations"].extend(self.recommendations[pattern_name])
 
         # Check for deadlocks
         is_deadlock, thread_locks = self._detect_deadlock(traces)
         if is_deadlock:
             analysis["timeout_type"] = "deadlock"
             analysis["likely_cause"] = thread_locks
-
-<<<<<<< HEAD
-        # Set recommendations based on final timeout_type
-        if analysis["timeout_type"] in self.recommendations:
-            analysis["recommendations"] = self.recommendations[analysis["timeout_type"]]
-=======
-                    if pattern_name in self.recommendations:
-                        analysis["recommendations"].extend(
-                            self.recommendations[pattern_name]
-                        )
-
-        # Special analysis for deadlocks
-        if len(traces) > 1:
-            thread_locks = []
-            for trace in traces:
-                thread_locks.extend(
-                    {
-                        "thread": trace["thread_name"],
-                        "location": f"{frame['file']}:{frame['line']}",
-                        "code": frame["code"],
-                    }
-                    for frame in trace["stack_frames"]
-                    if "with " in frame["code"] and ":" in frame["code"]
-                )
-            if len(thread_locks) >= 2:
-                analysis["timeout_type"] = "deadlock"
-                analysis["likely_cause"] = thread_locks
-                analysis["recommendations"] = self.recommendations["threading"]
->>>>>>> 6869efdf
+            analysis["recommendations"] = self.recommendations["threading"]
 
         return analysis
 
@@ -381,10 +350,7 @@
         # Analyze hanging operations
         analysis = self.analyze_hanging_operation(traces)
 
-<<<<<<< HEAD
         # Generate the final report
-=======
->>>>>>> 6869efdf
         return self.generate_report(test_path, traces, analysis, log_content)
 
 
