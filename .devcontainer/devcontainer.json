{
<<<<<<< HEAD
  "name": "Warp Content Processor Dev",
  "image": "mcr.microsoft.com/devcontainers/python:3.11",
  "features": {
    "ghcr.io/devcontainers/features/github-cli:1": {},
    "ghcr.io/devcontainers/features/node:1": {
      "version": "22.16.0"
    },
    "ghcr.io/trunk-io/devcontainer-feature/trunk:1": {},
    "ghcr.io/devcontainers/features/git:1": {},
    "ghcr.io/devcontainers/features/docker-in-docker:2": {}
  },
  "customizations": {
    "vscode": {
      "extensions": [
        "ms-python.python",
        "ms-python.vscode-pylance",
        "ms-python.black-formatter",
        "ms-python.isort",
        "charliermarsh.ruff",
        "ms-python.mypy-type-checker",
        "trunk.io",
        "streetsidesoftware.code-spell-checker",
        "eamodio.gitlens",
        "visualstudioexptteam.vscodeintellicode",
        "njpwerner.autodocstring",
        "ms-python.pylint",
        "redhat.vscode-yaml",
        "tamasfe.even-better-toml"
      ],
      "settings": {
        "python.defaultInterpreterPath": ".venv/bin/python",
        "python.analysis.typeCheckingMode": "strict",
        "python.analysis.diagnosticMode": "workspace",
        "python.analysis.autoImportCompletions": true,
        "python.linting.enabled": true,
        "python.linting.pylintEnabled": true,
        "python.linting.mypyEnabled": true,
        "python.linting.ruffEnabled": true,
        "python.formatting.provider": "black",
        "python.formatting.blackArgs": ["--line-length", "88"],
        "isort.args": ["--profile", "black"],
        "editor.formatOnSave": true,
        "editor.codeActionsOnSave": {
          "source.organizeImports": "explicit",
          "source.fixAll.ruff": "explicit"
        },
        "files.trimTrailingWhitespace": true,
        "files.insertFinalNewLine": true,
        "files.trimFinalNewlines": true,
        "ruff.lint.enable": true,
        "ruff.format.enable": true,
        "mypy-type-checker.args": ["--ignore-missing-imports", "--strict"],
        "pylint.args": ["--disable=C0114,C0115,C0116"]
      }
    }
  },
  "postCreateCommand": "bash .devcontainer/setup.sh",
  "remoteUser": "vscode",
  "mounts": [
    "source=/var/run/docker.sock,target=/var/run/docker.sock,type=bind"
  ]
=======
    "name": "Warp Content Processor Dev",
    "image": "mcr.microsoft.com/devcontainers/python:3.11",
    "features": {
        "ghcr.io/devcontainers/features/github-cli:1": {},
        "ghcr.io/devcontainers/features/node:1": {
            "version": "22.16.0"
        },
        "ghcr.io/trunk-io/devcontainer-feature/trunk:1": {},
        "ghcr.io/devcontainers/features/git:1": {},
        "ghcr.io/devcontainers/features/docker-in-docker:2": {}
    },
    "customizations": {
        "vscode": {
            "extensions": [
                "ms-python.python",
                "ms-python.vscode-pylance",
                "ms-python.black-formatter",
                "ms-python.isort",
                "charliermarsh.ruff",
                "ms-python.mypy-type-checker",
                "trunk.io",
                "streetsidesoftware.code-spell-checker",
                "eamodio.gitlens",
                "visualstudioexptteam.vscodeintellicode",
                "njpwerner.autodocstring",
                "ms-python.pylint",
                "redhat.vscode-yaml",
                "tamasfe.even-better-toml"
            ],
            "settings": {
                "python.defaultInterpreterPath": ".venv/bin/python",
                "python.analysis.typeCheckingMode": "strict",
                "python.analysis.diagnosticMode": "workspace",
                "python.analysis.autoImportCompletions": true,
                "python.linting.enabled": true,
                "python.linting.pylintEnabled": true,
                "python.linting.mypyEnabled": true,
                "python.linting.ruffEnabled": true,
                "python.formatting.provider": "black",
                "python.formatting.blackArgs": ["--line-length", "88"],
                "isort.args": ["--profile", "black"],
                "editor.formatOnSave": true,
                "editor.codeActionsOnSave": {
                    "source.organizeImports": "explicit",
                    "source.fixAll.ruff": "explicit"
                },
                "files.trimTrailingWhitespace": true,
                "files.insertFinalNewLine": true,
                "files.trimFinalNewlines": true,
                "ruff.lint.enable": true,
                "ruff.format.enable": true,
                "mypy-type-checker.args": [
                    "--ignore-missing-imports",
                    "--strict"
                ],
                "pylint.args": [
                    "--disable=C0114,C0115,C0116"
                ]
            }
        }
    },
    "postCreateCommand": "bash .devcontainer/setup.sh",
    "remoteUser": "vscode",
    "mounts": [
        "source=/var/run/docker.sock,target=/var/run/docker.sock,type=bind"
    ]
>>>>>>> 48337ebb
}<|MERGE_RESOLUTION|>--- conflicted
+++ resolved
@@ -1,5 +1,4 @@
 {
-<<<<<<< HEAD
   "name": "Warp Content Processor Dev",
   "image": "mcr.microsoft.com/devcontainers/python:3.11",
   "features": {
@@ -51,8 +50,13 @@
         "files.trimFinalNewlines": true,
         "ruff.lint.enable": true,
         "ruff.format.enable": true,
-        "mypy-type-checker.args": ["--ignore-missing-imports", "--strict"],
-        "pylint.args": ["--disable=C0114,C0115,C0116"]
+        "mypy-type-checker.args": [
+          "--ignore-missing-imports",
+          "--strict"
+        ],
+        "pylint.args": [
+          "--disable=C0114,C0115,C0116"
+        ]
       }
     }
   },
@@ -61,72 +65,4 @@
   "mounts": [
     "source=/var/run/docker.sock,target=/var/run/docker.sock,type=bind"
   ]
-=======
-    "name": "Warp Content Processor Dev",
-    "image": "mcr.microsoft.com/devcontainers/python:3.11",
-    "features": {
-        "ghcr.io/devcontainers/features/github-cli:1": {},
-        "ghcr.io/devcontainers/features/node:1": {
-            "version": "22.16.0"
-        },
-        "ghcr.io/trunk-io/devcontainer-feature/trunk:1": {},
-        "ghcr.io/devcontainers/features/git:1": {},
-        "ghcr.io/devcontainers/features/docker-in-docker:2": {}
-    },
-    "customizations": {
-        "vscode": {
-            "extensions": [
-                "ms-python.python",
-                "ms-python.vscode-pylance",
-                "ms-python.black-formatter",
-                "ms-python.isort",
-                "charliermarsh.ruff",
-                "ms-python.mypy-type-checker",
-                "trunk.io",
-                "streetsidesoftware.code-spell-checker",
-                "eamodio.gitlens",
-                "visualstudioexptteam.vscodeintellicode",
-                "njpwerner.autodocstring",
-                "ms-python.pylint",
-                "redhat.vscode-yaml",
-                "tamasfe.even-better-toml"
-            ],
-            "settings": {
-                "python.defaultInterpreterPath": ".venv/bin/python",
-                "python.analysis.typeCheckingMode": "strict",
-                "python.analysis.diagnosticMode": "workspace",
-                "python.analysis.autoImportCompletions": true,
-                "python.linting.enabled": true,
-                "python.linting.pylintEnabled": true,
-                "python.linting.mypyEnabled": true,
-                "python.linting.ruffEnabled": true,
-                "python.formatting.provider": "black",
-                "python.formatting.blackArgs": ["--line-length", "88"],
-                "isort.args": ["--profile", "black"],
-                "editor.formatOnSave": true,
-                "editor.codeActionsOnSave": {
-                    "source.organizeImports": "explicit",
-                    "source.fixAll.ruff": "explicit"
-                },
-                "files.trimTrailingWhitespace": true,
-                "files.insertFinalNewLine": true,
-                "files.trimFinalNewlines": true,
-                "ruff.lint.enable": true,
-                "ruff.format.enable": true,
-                "mypy-type-checker.args": [
-                    "--ignore-missing-imports",
-                    "--strict"
-                ],
-                "pylint.args": [
-                    "--disable=C0114,C0115,C0116"
-                ]
-            }
-        }
-    },
-    "postCreateCommand": "bash .devcontainer/setup.sh",
-    "remoteUser": "vscode",
-    "mounts": [
-        "source=/var/run/docker.sock,target=/var/run/docker.sock,type=bind"
-    ]
->>>>>>> 48337ebb
 }